from functools import lru_cache

<<<<<<< HEAD
from app.adapters.pidog.pidog import Pidog
=======
from app.adapters.picarx_adapter import PicarxAdapter
from app.services.async_task_manager import AsyncTaskManager
>>>>>>> 26c057fb
from app.services.car_control.avoid_obstacles_service import AvoidObstaclesService
from app.services.car_control.calibration_service import CalibrationService
from app.services.connection_service import ConnectionService
<<<<<<< HEAD
from app.services.pidog.pidog_service import PidogService
=======
from app.services.distance_service import DistanceService
from app.util.async_emitter import AsyncEventEmitter
>>>>>>> 26c057fb
from app.util.logger import Logger
from fastapi import Depends

logger = Logger(__name__)


@lru_cache()
def get_connection_manager() -> ConnectionService:
    return ConnectionService(app_name="px_robot")


<<<<<<< HEAD
def get_robot_adapter() -> Pidog:
    return Pidog()


def get_avoid_obstacles_service(
    px=Depends(get_robot_adapter),
=======
@lru_cache()
def get_async_event_emitter() -> AsyncEventEmitter:
    logger.info("GETTING ASYNC EVENT EMITTER")
    return AsyncEventEmitter()


@lru_cache()
def get_async_task_manager() -> AsyncTaskManager:
    logger.info("GETTING TASK MANAGER")
    return AsyncTaskManager()


def get_distance_service(
    emitter: AsyncEventEmitter = Depends(get_async_event_emitter),
    task_manager: AsyncTaskManager = Depends(get_async_task_manager),
) -> DistanceService:
    return DistanceService(
        emitter=emitter,
        task_manager=task_manager,
    )


def get_picarx_adapter() -> PicarxAdapter:
    return PicarxAdapter()


def get_avoid_obstacles_service(
    px=Depends(get_picarx_adapter),
    distance_service=Depends(get_distance_service),
>>>>>>> 26c057fb
) -> AvoidObstaclesService:
    return AvoidObstaclesService(px=px, distance_service=distance_service)


def get_calibration_service(px=Depends(get_robot_adapter)) -> CalibrationService:
    return CalibrationService(px)


def get_robot_manager(
    connection_manager: ConnectionService = Depends(get_connection_manager),
<<<<<<< HEAD
    px_adapter: Pidog = Depends(get_robot_adapter),
) -> PidogService:
    return PidogService(
        connection_manager=connection_manager,
        pidog=px_adapter,
=======
    picarx_adapter: PicarxAdapter = Depends(get_picarx_adapter),
    calibration_service: CalibrationService = Depends(get_calibration_service),
    distance_service: DistanceService = Depends(get_distance_service),
) -> CarService:
    return CarService(
        connection_manager=connection_manager,
        px=picarx_adapter,
        calibration_service=calibration_service,
        distance_service=distance_service,
>>>>>>> 26c057fb
    )<|MERGE_RESOLUTION|>--- conflicted
+++ resolved
@@ -1,20 +1,13 @@
 from functools import lru_cache
 
-<<<<<<< HEAD
+from app.adapters.picarx_adapter import PicarxAdapter
 from app.adapters.pidog.pidog import Pidog
-=======
-from app.adapters.picarx_adapter import PicarxAdapter
 from app.services.async_task_manager import AsyncTaskManager
->>>>>>> 26c057fb
-from app.services.car_control.avoid_obstacles_service import AvoidObstaclesService
 from app.services.car_control.calibration_service import CalibrationService
 from app.services.connection_service import ConnectionService
-<<<<<<< HEAD
+from app.services.distance_service import DistanceService
 from app.services.pidog.pidog_service import PidogService
-=======
-from app.services.distance_service import DistanceService
 from app.util.async_emitter import AsyncEventEmitter
->>>>>>> 26c057fb
 from app.util.logger import Logger
 from fastapi import Depends
 
@@ -26,23 +19,13 @@
     return ConnectionService(app_name="px_robot")
 
 
-<<<<<<< HEAD
-def get_robot_adapter() -> Pidog:
-    return Pidog()
-
-
-def get_avoid_obstacles_service(
-    px=Depends(get_robot_adapter),
-=======
 @lru_cache()
 def get_async_event_emitter() -> AsyncEventEmitter:
-    logger.info("GETTING ASYNC EVENT EMITTER")
     return AsyncEventEmitter()
 
 
 @lru_cache()
 def get_async_task_manager() -> AsyncTaskManager:
-    logger.info("GETTING TASK MANAGER")
     return AsyncTaskManager()
 
 
@@ -56,16 +39,12 @@
     )
 
 
+def get_robot_adapter() -> Pidog:
+    return Pidog()
+
+
 def get_picarx_adapter() -> PicarxAdapter:
     return PicarxAdapter()
-
-
-def get_avoid_obstacles_service(
-    px=Depends(get_picarx_adapter),
-    distance_service=Depends(get_distance_service),
->>>>>>> 26c057fb
-) -> AvoidObstaclesService:
-    return AvoidObstaclesService(px=px, distance_service=distance_service)
 
 
 def get_calibration_service(px=Depends(get_robot_adapter)) -> CalibrationService:
@@ -74,21 +53,11 @@
 
 def get_robot_manager(
     connection_manager: ConnectionService = Depends(get_connection_manager),
-<<<<<<< HEAD
-    px_adapter: Pidog = Depends(get_robot_adapter),
+    picarx_adapter: Pidog = Depends(get_robot_adapter),
+    distance_service: DistanceService = Depends(get_distance_service),
 ) -> PidogService:
     return PidogService(
         connection_manager=connection_manager,
-        pidog=px_adapter,
-=======
-    picarx_adapter: PicarxAdapter = Depends(get_picarx_adapter),
-    calibration_service: CalibrationService = Depends(get_calibration_service),
-    distance_service: DistanceService = Depends(get_distance_service),
-) -> CarService:
-    return CarService(
-        connection_manager=connection_manager,
-        px=picarx_adapter,
-        calibration_service=calibration_service,
+        pidog=picarx_adapter,
         distance_service=distance_service,
->>>>>>> 26c057fb
     )