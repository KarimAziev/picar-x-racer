--- conflicted
+++ resolved
@@ -97,13 +97,8 @@
             await self.generate_video_stream_for_websocket(websocket)
         except (CameraDeviceError, CameraNotFoundError) as e:
             self.logger.error("Error starting camera %s", e)
-<<<<<<< HEAD
             await connection_service.error(str(e))
 
-=======
-            if websocket.application_state == WebSocketState.CONNECTED:
-                await websocket.close()
->>>>>>> 26c057fb
         except WebSocketDisconnect:
             self.logger.info(f"WebSocket Disconnected {websocket.client}")
         except asyncio.CancelledError:
